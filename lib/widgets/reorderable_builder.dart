import 'package:flutter/cupertino.dart';
import 'package:flutter/gestures.dart';
import 'package:flutter_reorderable_grid_view/entities/order_update_entity.dart';
import 'package:flutter_reorderable_grid_view/entities/reorderable_entity.dart';
import 'package:flutter_reorderable_grid_view/widgets/animated/reorderable_animated_container.dart';
import 'package:flutter_reorderable_grid_view/widgets/animated/reorderable_draggable.dart';

typedef DraggableBuilder = Widget Function(
  List<Widget> children,
);

typedef ReorderListCallback = void Function(List<OrderUpdateEntity>);

/// Enables animated drag and drop behaviour for built widgets in [builder].
///
/// Be sure not to replace, add or remove your children while you are dragging
/// because this can lead to an unexpected behavior.
class ReorderableBuilder extends StatefulWidget {
  /// Updating [children] with some widgets to enable animations.
  final List<Widget> children;

  /// Specify indices for [children] that should not change their position while dragging.
  ///
  /// Default value: <int>[]
  final List<int> lockedIndices;

  /// The drag of a child can be started with the long press.
  ///
  /// Default value: true
  final bool enableLongPress;

  /// Specify the [Duration] for the pressed child before starting the dragging.
  ///
  /// Default value: kLongPressTimeout
  final Duration longPressDelay;

  /// When disabling draggable, the drag and drop behavior is not working.
  ///
  /// When [enableDraggable] is true, [onReorder] must not be null.
  ///
  /// Default value: true
  final bool enableDraggable;

  /// [BoxDecoration] for the child that is dragged around.
  final BoxDecoration? dragChildBoxDecoration;

  /// Callback to return updated [children].
  final DraggableBuilder builder;

  /// After releasing the dragged child, [onReorder] is called.
  ///
  /// [enableDraggable] has to be true to ensure this is called.
  final ReorderListCallback? onReorder;

  /// Adding delay after initializing [children].
  ///
  /// Usually, the delay would be a postFrameCallBack. But sometimes, if the app
  /// is a bit slow, or there are a lot of things happening at the same time, a
  /// longer delay is necessary to ensure a correct behavior when using drag and drop.
  ///
  /// Not recommended to use.
  final Duration? initDelay;

<<<<<<< HEAD
  /// Controller to get the current scroll position.
  ///
  /// The controller has to be assigned if the returned widget of [widget.builder]
  /// is scrollable to prevent a weird animation behavior or when dragging a child.
  ///
  /// If the scrolling behavior is outside the widget, then the current scroll
  /// position will be detected inside the [context].
  final ScrollController? scrollController;

  final GlobalKey? childKey;
=======
  /// Callback when dragging starts.
  ///
  /// Prevent updating your children while you are dragging because this can lead
  /// to an unexpected behavior.
  final VoidCallback? onDragStarted;

  /// Callback when the dragged child was released.
  final VoidCallback? onDragEnd;
>>>>>>> 8dad2810

  const ReorderableBuilder({
    required this.children,
    required this.builder,
    this.onReorder,
    this.lockedIndices = const [],
    this.enableLongPress = true,
    this.longPressDelay = kLongPressTimeout,
    this.enableDraggable = true,
    this.dragChildBoxDecoration,
    this.initDelay,
<<<<<<< HEAD
    this.scrollController,
    this.childKey,
=======
    this.onDragStarted,
    this.onDragEnd,
>>>>>>> 8dad2810
    Key? key,
  })  : assert((enableDraggable && onReorder != null) || !enableDraggable),
        super(key: key);

  @override
  _ReorderableBuilderState createState() => _ReorderableBuilderState();
}

class _ReorderableBuilderState extends State<ReorderableBuilder>
    with WidgetsBindingObserver {
  /// [ReorderableEntity] that is dragged around.
  ReorderableEntity? _draggedReorderableEntity;

  /// Describes all [widget.children] inside the map.
  ///
  /// The key is always the hashCode of the child key. This is a reason
  /// why every child has to have a unique key to prevent misscalculations
  /// for the animation.
  var _childrenMap = <int, ReorderableEntity>{};

  /// For getting easier access, [_offsetMap] holds all known positions with the orderId as key.
  final _offsetMap = <int, Offset>{};

  /// Holding this value here for better performance.
  ///
  /// After dragging a child, [_scrollPositionPixels] is always updated.
  double _scrollPositionPixels = 0.0;

  Size? _childSize;

  Offset? _childOffset;

  @override
  void initState() {
    super.initState();
    WidgetsBinding.instance!.addObserver(this);

    var orderId = 0;
    final checkDuplicatedKeyList = <int>[];

    // adding all children for _childrenMap
    for (final child in widget.children) {
      final hashKey = child.key.hashCode;

      if (!checkDuplicatedKeyList.contains(hashKey)) {
        checkDuplicatedKeyList.add(hashKey);
      } else {
        throw Exception('Duplicated key $hashKey found in children');
      }

      _childrenMap[hashKey] = ReorderableEntity(
        child: child,
        originalOrderId: orderId,
        updatedOrderId: orderId,
        isBuilding: true,
      );
      orderId++;
    }

    _updateChildSizeAndOffset();
  }

  @override
  void didChangeMetrics() {
    final orientationBefore = MediaQuery.of(context).orientation;
    WidgetsBinding.instance?.addPostFrameCallback((_) {
      if (!mounted) {
        return;
      }
      final orientationAfter = MediaQuery.of(context).orientation;
      if (orientationBefore != orientationAfter) {
        // rebuild all items
        for (final entry in _childrenMap.entries) {
          _childrenMap[entry.key] = entry.value.copyWith(isBuilding: true);
        }
        setState(() {});
      }
    });
  }

  @override
  void didUpdateWidget(covariant ReorderableBuilder oldWidget) {
    super.didUpdateWidget(oldWidget);

    if (oldWidget.children != widget.children) {
      _handleUpdatedChildren();
      _updateChildSizeAndOffset();
    }
  }

  @override
  void dispose() {
    WidgetsBinding.instance?.removeObserver(this);
    super.dispose();
  }

  @override
  Widget build(BuildContext context) {
    return widget.builder(_getDraggableChildren());
  }

  /// Building a list of [widget.children] wrapped with [ReorderableAnimatedContainer].
  List<Widget> _getDraggableChildren() {
    final draggableChildren = <Widget>[];
    final sortedChildren = _childrenMap.values.toList()
      ..sort((a, b) => a.originalOrderId.compareTo(b.originalOrderId));

    for (final reorderableEntity in sortedChildren) {
      var enableDraggable = widget.enableDraggable;

      if (widget.lockedIndices.contains(reorderableEntity.updatedOrderId)) {
        enableDraggable = false;
      }

      draggableChildren.add(
        ReorderableAnimatedContainer(
          key: Key(reorderableEntity.keyHashCode.toString()),
          reorderableEntity: reorderableEntity,
          isDragging: _draggedReorderableEntity != null,
          onMovingFinished: _handleMovingFinished,
          onOpacityFinished: _handleOpacityFinished,
          child: ReorderableDraggable(
            key: reorderableEntity.child.key,
            draggedReorderableEntity: _draggedReorderableEntity,
            enableLongPress: widget.enableLongPress,
            longPressDelay: widget.longPressDelay,
            enableDraggable: enableDraggable,
            onDragUpdate: _handleDragUpdate,
            onCreated: _handleCreated,
            onBuilding: _handleBuilding,
            onDragStarted: _handleDragStarted,
            onDragEnd: _handleDragEnd,
            reorderableEntity: reorderableEntity,
            dragChildBoxDecoration: widget.dragChildBoxDecoration,
            initDelay: widget.initDelay,
          ),
        ),
      );
    }

    return draggableChildren;
  }

  void _updateChildSizeAndOffset() {
    WidgetsBinding.instance?.addPostFrameCallback((_) {
      final renderBox =
          widget.childKey?.currentContext?.findRenderObject() as RenderBox?;

      if (renderBox != null) {
        _childOffset = renderBox.localToGlobal(Offset.zero);
        _childSize = renderBox.size;
      }
    });
  }

  /// Adding [Size] and [Offset] to [reorderableEntity] in [_childrenMap].
  ///
  /// When a new child was added to [widget.children], this will be called to
  /// add necessary information about the size and position.
  /// Also isBuilding will be set to false.
  ReorderableEntity? _handleCreated(
    ReorderableEntity reorderableEntity,
    GlobalKey key,
  ) {
    final renderBox = key.currentContext?.findRenderObject() as RenderBox?;
    final offset = _getOffset(
      orderId: reorderableEntity.updatedOrderId,
      renderBox: renderBox,
    );

    if (offset != null) {
      final updatedReorderableEntity = reorderableEntity.copyWith(
        size: renderBox?.size,
        originalOffset: offset,
        updatedOffset: offset,
        isBuilding: false,
      );
      _childrenMap[reorderableEntity.keyHashCode] = updatedReorderableEntity;
      _offsetMap[reorderableEntity.updatedOrderId] = offset;

      return updatedReorderableEntity;
    }

    return null;
  }

  /// Called immediately when the user starts to drag a child to update current dragged [ReorderableEntity] and scrollPosition.
  void _handleDragStarted(ReorderableEntity reorderableEntity) {
    widget.onDragStarted?.call();
    setState(() {
      _draggedReorderableEntity = reorderableEntity;
      _scrollPositionPixels = _scrollPixels;
    });
  }

  /// Always called when the user moves the dragged child around.
  void _handleDragUpdate(DragUpdateDetails details) {
    if (widget.childKey != null && widget.scrollController != null) {
      _checkToScrollWhileDragging(
        dragPosition: details.globalPosition,
      );
    }

    _checkForCollisions(details: details);
  }

  void _checkToScrollWhileDragging({
    required Offset dragPosition,
  }) {
    final size = _childSize;
    final offset = _childOffset;

    if (size != null && offset != null) {
      const allowedRange = 50;
      final minDy = offset.dy + allowedRange;
      final maxDy = offset.dy + size.height - allowedRange;
      const variance = 20;

      if (dragPosition.dy <= minDy && _scrollPositionPixels > 0) {
        print('scroll to top if possible!!!');
        _scrollPositionPixels -= variance;
        _scrollTo(dy: _scrollPositionPixels);
      } else if (dragPosition.dy >= maxDy &&
          _scrollPositionPixels <
              widget.scrollController!.position.maxScrollExtent) {
        print('scroll to bottom if possible!!!');
        _scrollPositionPixels += variance;
        _scrollTo(dy: _scrollPositionPixels);
      }
    }
  }

  void _scrollTo({required double dy}) {
    final scrollController = widget.scrollController;

    if (scrollController != null && scrollController.hasClients) {
      // end _scrollController.position.maxScrollExtent
      scrollController.jumpTo(dy);
    }
  }

  /// Updates orderId and offset of all children in [_childrenMap] and calls [widget.onReorder] at the end.
  ///
  /// When dragging ends, the original orderId and original offset will be
  /// overwritten with the updated values to ensure that every child is positioned
  /// correctly.
  ///
  /// After that, it is possible that the moved the child around a locked index
  /// in [widget.lockedIndices]. To prevent an incorrect order in [widget.children]
  /// when calling [widget.onReorder], a list is created with all necessary
  /// position updates for [widget.children].
  ///
  /// When the list is created, [widget.onReorder] will be called.
  void _handleDragEnd(DraggableDetails details) {
    widget.onDragEnd?.call();

    final oldIndex = _draggedReorderableEntity!.originalOrderId;
    final newIndex = _draggedReorderableEntity!.updatedOrderId;

    // the dragged item has changed position
    if (oldIndex != newIndex) {
      final updatedChildrenMap = <int, ReorderableEntity>{};

      // updating all entries in childrenMap
      for (final childrenMapEntry in _childrenMap.entries) {
        final reorderableEntity = childrenMapEntry.value;
        final updatedEntryValue = childrenMapEntry.value.copyWith(
          originalOrderId: reorderableEntity.updatedOrderId,
          originalOffset: reorderableEntity.updatedOffset,
        );

        updatedChildrenMap[childrenMapEntry.key] = updatedEntryValue;
      }

      _childrenMap = updatedChildrenMap;

      final orderUpdateEntities = _getOrderUpdateEntities(
        oldIndex: oldIndex,
        newIndex: newIndex,
      );
      widget.onReorder!(orderUpdateEntities);
    }

    setState(() {
      _draggedReorderableEntity = null;
    });
  }

  /// Returns a list of all updated positions containing old and new index.
  ///
  /// This method is a special case because of [widget.lockedIndices]. To ensure
  /// that the user reorder [widget.children] correctly, it has to be checked
  /// if there a locked indices between [oldIndex] and [newIndex].
  /// If that's the case, then at least one more [OrderUpdateEntity] will be
  /// added to that list.
  ///
  /// There are two ways when reordering. The order could have changed upwards or
  /// downwards. So if the variable summands is positive, that means the order
  /// changed upwards, e.g. the item was moved from order 0 (=oldIndex) to 4 (=newIndex).
  ///
  /// For every time in this ordering sequence, when a locked index was found,
  /// a new [OrderUpdateEntity] will be added to the returned list. This is
  /// important to reorder all items correctly afterwards.
  ///
  /// E.g. when the oldIndex was 0, the newIndex is 4 and index 2 is locked, then
  /// at least there are two [OrderUpdateEntity] in the list.
  ///
  /// The first one contains always the old and new index. The second one is added
  /// after the locked index.
  ///
  /// So if the oldIndex was 0 and the new index 4, and the locked index is 2,
  /// then the draggedOrderId would be 0. It will be updated after the locked index.
  /// The current collisionId is always the current orderId in the while loop.
  /// After looping through the old index until index 3, then a new [OrderUpdateEntity]
  /// is created. The old index would be the current collisionId with the summands.
  /// Because the summands can be -1 or 1, this calculation works in both directions.
  ///
  /// That means that the oldIndex is 2.
  ///
  /// The newIndex is the current draggedOrderId (= 0) with a notLockedIndicesCounter
  /// multiplied the summands.
  ///
  /// The notLockedIndicesCounter is the number of indices that were before the
  /// locked index. In this case, there are two of them: the index 0 and 1.
  /// So notLockedIndicesCounter would be 1 because the counting starts at index 1
  /// and goes on until 4.
  ///
  /// That results with a new index value of 1.
  ///
  /// So the list with two entities will be returend. The first one with
  /// (0, 4) and (2, 1).
  ///
  /// When the user has the following list items:
  /// ```dart
  /// final listItems = [0, 1, 2, 3, 4]
  /// ```
  /// with a locked index at 2.
  /// When reordering, the user has to iterate through the two items, that would
  /// results in the following code:
  ///
  /// ```dart
  /// for(final orderUpdateEntity in orderUpdateEntities) {
  ///   final item = listItems.removeAt(orderUpdateEntity.oldIndex);
  ///   listItems.insertAt(4, orderUpdateEntity.newIndex);
  /// }
  /// ```
  /// To explain what is happening in this loop:
  ///
  /// The first [OrderUpdateEntity] would order the list to the following list,
  /// when removing at the old index 0 and inserting at new index 4:
  ///
  /// ```dart
  /// [0, 1, 2, 3, 4] -> [1, 2, 3, 4, 0].
  /// ```
  ///
  /// Because the item at index 2 is locked, the number 2 shouldn't change the
  /// position. This is the reason, why there are more than one entity in the list
  /// when having a lockedIndex.
  ///
  /// The second [OrderUpdateEntity] has the oldIndex 2 and newIndex 1:
  ///
  /// ```dart
  /// [1, 2, 3, 4, 0] -> [1, 3, 2, 4, 0].
  /// ```
  ///
  /// Now the ordering is correct. The number 2 is still at the locked index 2.
  List<OrderUpdateEntity> _getOrderUpdateEntities({
    required oldIndex,
    required newIndex,
  }) {
    if (oldIndex == newIndex) return [];

    final orderUpdateEntities = <OrderUpdateEntity>[
      OrderUpdateEntity(oldIndex: oldIndex, newIndex: newIndex),
    ];

    // depends if ordering back or forwards
    final summands = oldIndex > newIndex ? -1 : 1;
    // when a locked index was found, this id will be updated to the index after the locked index
    var currentDraggedOrderId = oldIndex;
    // counting the id upwards or downwards until newIndex was reached
    var currentCollisionOrderId = oldIndex;

    var hasFoundLockedIndex = false;
    // important counter to get a correct value for newIndex when there were multiple not locked indices before a locked index
    var notLockedIndicesCounter = 0;

    // counting currentCollisionOrderId = oldIndex until newIndex
    while (currentCollisionOrderId != newIndex) {
      currentCollisionOrderId += summands;

      if (!widget.lockedIndices.contains(currentCollisionOrderId)) {
        // if there was one or more locked indices, then a new OrderUpdateEntity has to be added
        // this prevents wrong ordering values when calling onReorder
        if (hasFoundLockedIndex) {
          orderUpdateEntities.add(
            OrderUpdateEntity(
              oldIndex: currentCollisionOrderId - summands,
              newIndex:
                  currentDraggedOrderId + notLockedIndicesCounter * summands,
            ),
          );
          currentDraggedOrderId = currentCollisionOrderId;
          hasFoundLockedIndex = false;
          notLockedIndicesCounter = 0;
        } else {
          notLockedIndicesCounter++;
        }
      } else {
        hasFoundLockedIndex = true;
      }
    }

    return orderUpdateEntities;
  }

  /// Looking for any children that collision with the information in [details].
  ///
  /// When a collision was detected, it is possible that one or more children
  /// were between that collision and the dragged child.
  void _checkForCollisions({
    required DragUpdateDetails details,
  }) {
    final draggedHashKey = _draggedReorderableEntity!.child.key.hashCode;

    var draggedOffset = Offset(
      details.localPosition.dx,
      details.localPosition.dy + _scrollPositionPixels,
    );

    final collisionMapEntry = _getCollisionMapEntry(
      draggedHashKey: draggedHashKey,
      draggedOffset: draggedOffset,
    );

    if (collisionMapEntry != null &&
        !widget.lockedIndices
            .contains(collisionMapEntry.value.updatedOrderId)) {
      final draggedOrderId = _draggedReorderableEntity!.updatedOrderId;
      final collisionOrderId = collisionMapEntry.value.updatedOrderId;

      final difference = draggedOrderId - collisionOrderId;
      if (difference > 1) {
        _updateMultipleCollisions(
          collisionOrderId: collisionOrderId,
          draggedHashKey: draggedHashKey,
          isBackwards: true,
        );
      } else if (difference < -1) {
        _updateMultipleCollisions(
          collisionOrderId: collisionOrderId,
          draggedHashKey: draggedHashKey,
          isBackwards: false,
        );
      } else {
        _updateCollision(
          draggedHashKey: draggedHashKey,
          collisionMapEntry: collisionMapEntry,
        );
      }
    }
  }

  /// Updates all children that were between the collision and dragged child position.
  void _updateMultipleCollisions({
    required int draggedHashKey,
    required int collisionOrderId,
    required bool isBackwards,
  }) {
    final summands = isBackwards ? -1 : 1;
    var currentCollisionOrderId = _draggedReorderableEntity!.updatedOrderId;

    while (currentCollisionOrderId != collisionOrderId) {
      currentCollisionOrderId += summands;

      if (!widget.lockedIndices.contains(currentCollisionOrderId)) {
        final collisionMapEntry = _childrenMap.entries.firstWhere(
          (entry) => entry.value.updatedOrderId == currentCollisionOrderId,
        );
        _updateCollision(
          draggedHashKey: draggedHashKey,
          collisionMapEntry: collisionMapEntry,
        );
      }
    }
  }

  /// Swapping position and offset between dragged child and collision child.
  ///
  /// The collision is only valid when the orderId of the child is not found in
  /// [widget.lockedIndices].
  ///
  /// When a collision was detected, then the collision child and dragged child
  /// are swapping the position and orderId. At that moment, only the value
  /// updatedOrderId and updatedOffset of [ReorderableEntity] will be updated
  /// to ensure that an animation will be shown.
  void _updateCollision({
    required int draggedHashKey,
    required MapEntry<int, ReorderableEntity> collisionMapEntry,
  }) {
    final collisionOrderId = collisionMapEntry.value.updatedOrderId;
    if (widget.lockedIndices.contains(collisionOrderId)) {
      return;
    }

    // update for collision entity
    final updatedCollisionEntity = collisionMapEntry.value.copyWith(
      updatedOffset: _draggedReorderableEntity!.updatedOffset,
      updatedOrderId: _draggedReorderableEntity!.updatedOrderId,
    );
    _childrenMap[collisionMapEntry.key] = updatedCollisionEntity;

    // update for dragged entity
    final updatedDraggedEntity = _draggedReorderableEntity!.copyWith(
      updatedOffset: collisionMapEntry.value.updatedOffset,
      updatedOrderId: collisionMapEntry.value.updatedOrderId,
    );
    _childrenMap[draggedHashKey] = updatedDraggedEntity;

    setState(() {
      _draggedReorderableEntity = updatedDraggedEntity;
    });
  }

  /// Checking if the dragged child collision with another child in [_childrenMap].
  MapEntry<int, ReorderableEntity>? _getCollisionMapEntry({
    required int draggedHashKey,
    required Offset draggedOffset,
  }) {
    for (final entry in _childrenMap.entries) {
      final localPosition = entry.value.updatedOffset;
      final size = entry.value.size;

      if (entry.key == draggedHashKey) {
        continue;
      }

      // checking collision with full item size and local position
      if (draggedOffset.dx >= localPosition.dx &&
          draggedOffset.dy >= localPosition.dy &&
          draggedOffset.dx <= localPosition.dx + size.width &&
          draggedOffset.dy <= localPosition.dy + size.height) {
        return entry;
      }
    }
    return null;
  }

  /// Returning the current scroll position.
  ///
  /// There are two possibilities to get the scroll position.
  ///
  /// First one is, the returned child of [widget.builder] has a scrollable widget.
  /// In this case, it is important that the [widget._scrollController] is added
  /// to the scrollable widget to get the current scroll position.
  ///
  /// Another possibility is that one of the parents is scrollable.
  /// In that case, the position of the scroll is accessible inside [context].
  ///
  /// Otherwise, 0.0 will be returned.
  double get _scrollPixels {
    var pixels = Scrollable.of(context)?.position.pixels;
    final scrollController = widget.scrollController;

    if (pixels != null) {
      return pixels;
    } else if (scrollController != null && scrollController.hasClients) {
      return scrollController.position.pixels;
    } else {
      return 0.0;
    }
  }

  /// Returns optional calculated [Offset] related to [key].
  ///
  /// If the renderBox for [key] and [_contentGlobalKey] was found,
  /// the offset for [key] inside the renderBox of [_contentGlobalKey]
  /// is calculated. The current scroll position of dy of offset is always
  /// added to return a relative position.
  Offset? _getOffset({
    required int orderId,
    required RenderBox? renderBox,
  }) {
    if (renderBox == null) {
      // assert(false, 'RenderBox of child should not be null!');
    } else {
      final localOffset = renderBox.globalToLocal(Offset.zero);

      final offset = Offset(
        localOffset.dx.abs(),
        localOffset.dy.abs() + _scrollPixels,
      );
      _offsetMap[orderId] = offset;

      return offset;
    }

    return null;
  }

  /// Updates all children for [_childrenMap].
  ///
  /// When the child already exists in [_childrenMap], it is checked when the
  /// size of children has changed.
  /// If that's the case and the order of that child has changed, that means
  /// that it has swapped the position with another child and should be animated.
  ///
  /// Also it is possible that the child already exists in [_childrenMap], but
  /// it could has a new position, that is not known inside [_offsetMap].
  /// In that case isBuilding is true and will notify with the size and offset later.
  ///
  /// If the child was totally new, it gets also a flag inside [ReorderableEntity].
  ///
  /// At the end [_childrenMap] gets an update containing all [widget.children]
  /// and theirs new positions.
  void _handleUpdatedChildren() {
    var orderId = 0;
    final updatedChildrenMap = <int, ReorderableEntity>{};
    final addedOrRemovedOrderId = _getRemovedOrAddedOrderId();
    final checkDuplicatedKeyList = <int>[];

    for (final child in widget.children) {
      final keyHashCode = child.key.hashCode;

      if (!checkDuplicatedKeyList.contains(keyHashCode)) {
        checkDuplicatedKeyList.add(keyHashCode);
      } else {
        throw Exception('Duplicated key $keyHashCode found in children');
      }

      var childrenSizeHasChanged = false;
      if (addedOrRemovedOrderId != null) {
        childrenSizeHasChanged = orderId >= addedOrRemovedOrderId;
      }

      // check if child already exists
      if (_childrenMap.containsKey(keyHashCode)) {
        final reorderableEntity = _childrenMap[keyHashCode]!;
        final hasUpdatedOrder = reorderableEntity.originalOrderId != orderId;
        final updatedReorderableEntity = reorderableEntity.copyWith(
          child: child,
          updatedOrderId: orderId,
          updatedOffset: _offsetMap[orderId],
          isBuilding: !_offsetMap.containsKey(orderId),
          isNew: false,
          hasSwappedOrder: hasUpdatedOrder && !childrenSizeHasChanged,
        );
        updatedChildrenMap[keyHashCode] = updatedReorderableEntity;
      } else {
        updatedChildrenMap[keyHashCode] = ReorderableEntity(
          child: child,
          originalOrderId: orderId,
          updatedOrderId: orderId,
          isBuilding: false,
          isNew: true,
        );
      }
      orderId++;
    }
    setState(() {
      _childrenMap = updatedChildrenMap;
    });
  }

  /// Looking for a child that was added or removed.
  ///
  /// When [widget.children] is updated, it is possible that a child was removed
  /// or added. In that case, this method looks for the removed or added child and
  /// returns his orderId.
  int? _getRemovedOrAddedOrderId() {
    if (_childrenMap.length < widget.children.length) {
      var orderId = 0;
      for (final child in widget.children) {
        final keyHashCode = child.key.hashCode;
        if (!_childrenMap.containsKey(keyHashCode)) {
          return orderId;
        }
        orderId++;
      }
    } else if (_childrenMap.length > widget.children.length) {
      var orderId = 0;
      final childrenKeys = widget.children.map((e) => e.key.hashCode).toList();
      for (final key in _childrenMap.keys) {
        if (!childrenKeys.contains(key)) {
          return orderId;
        }
        orderId++;
      }
    }
    return null;
  }

  /// Updates [reorderableEntity] for [_childrenMap] with new [Offset].
  ///
  /// Usually called when the child with [globalKey] was rebuilt or got a new position.
  ReorderableEntity? _handleBuilding(
    ReorderableEntity reorderableEntity,
    GlobalKey globalKey,
  ) {
    final renderBox =
        globalKey.currentContext?.findRenderObject() as RenderBox?;

    final offset = _getOffset(
      renderBox: renderBox,
      orderId: reorderableEntity.updatedOrderId,
    );

    if (offset != null) {
      // updating existing
      final updatedReorderableEntity = reorderableEntity.copyWith(
        updatedOffset: offset,
        size: renderBox?.size,
        isBuilding: false,
      );
      final updatedKeyHashCode = updatedReorderableEntity.keyHashCode;
      _childrenMap[updatedKeyHashCode] = updatedReorderableEntity;

      setState(() {});

      return updatedReorderableEntity;
    }

    return null;
  }

  /// Updating [reorderableEntity] when the child was moved to a new position.
  ///
  /// There is a difference in the update when the child has swapped the position
  /// with another child or has just moved to a new position.
  ///
  /// If there was no swap, then the current offset of [reorderableEntity] is checked.
  /// This update is necessary to prevent wrong positions after moving the child.
  /// This can happen, when there are a lot of updates at the same time in [widget.children].
  void _handleMovingFinished(
    ReorderableEntity reorderableEntity,
    GlobalKey globalKey,
  ) {
    Size? size;
    Offset? updatedOffset = reorderableEntity.updatedOffset;

    if (!reorderableEntity.hasSwappedOrder) {
      final renderBox =
          globalKey.currentContext?.findRenderObject() as RenderBox?;

      updatedOffset = _getOffset(
        renderBox: renderBox,
        orderId: reorderableEntity.updatedOrderId,
      );
      size = renderBox?.size;
    }

    if (updatedOffset != null) {
      _childrenMap[reorderableEntity.keyHashCode] = reorderableEntity.copyWith(
        originalOffset: updatedOffset,
        updatedOffset: updatedOffset,
        size: size,
        originalOrderId: reorderableEntity.updatedOrderId,
        hasSwappedOrder: false,
      );
      setState(() {});
    }
  }

  /// After [reorderableEntity] faded in, the parameter isNew is false.
  void _handleOpacityFinished(int keyHashCode) {
    final reorderableEntity = _childrenMap[keyHashCode]!;
    _childrenMap[keyHashCode] = reorderableEntity.copyWith(
      isNew: false,
    );
  }
}

/*
    ///
    /// some prints for me
    ///

    final draggedOrderIdBefore = _draggedReorderableEntity?.originalOrderId;
    final draggedOrderIdAfter = updatedDraggedEntity.updatedOrderId;

    final draggedOriginalOffset = updatedDraggedEntity.originalOffset;
    final draggedOffsetBefore = _draggedReorderableEntity?.originalOffset;
    final draggedOffsetAfter = updatedDraggedEntity.updatedOffset;

    final collisionOrderIdBefore = collisionMapEntry.value.updatedOrderId;
    final collisionOrderIdAfter = updatedCollisionEntity.updatedOrderId;

    final collisionOriginalOffset = collisionMapEntry.value.originalOffset;
    final collisionOffsetBefore = collisionMapEntry.value.updatedOffset;
    final collisionOffsetAfter = updatedCollisionEntity.updatedOffset;

    print('');
    print('---- Dragged child at position $draggedOrderIdBefore ----');
    print(
        'Dragged child from position $draggedOrderIdBefore to $draggedOrderIdAfter');
    print('Dragged child original offset $draggedOriginalOffset');
    print(
        'Dragged child from offset $draggedOffsetBefore to $draggedOffsetAfter');
    print('----');
    print(
        'Collisioned child from position $collisionOrderIdBefore to $collisionOrderIdAfter');
    print('Collisioned child original offset $collisionOriginalOffset');
    print(
        'Collisioned child from offset $collisionOffsetBefore to $collisionOffsetAfter');
    print('---- END ----');
    print('');

 */<|MERGE_RESOLUTION|>--- conflicted
+++ resolved
@@ -61,7 +61,15 @@
   /// Not recommended to use.
   final Duration? initDelay;
 
-<<<<<<< HEAD
+  /// Callback when dragging starts.
+  ///
+  /// Prevent updating your children while you are dragging because this can lead
+  /// to an unexpected behavior.
+  final VoidCallback? onDragStarted;
+
+  /// Callback when the dragged child was released.
+  final VoidCallback? onDragEnd;
+
   /// Controller to get the current scroll position.
   ///
   /// The controller has to be assigned if the returned widget of [widget.builder]
@@ -72,16 +80,6 @@
   final ScrollController? scrollController;
 
   final GlobalKey? childKey;
-=======
-  /// Callback when dragging starts.
-  ///
-  /// Prevent updating your children while you are dragging because this can lead
-  /// to an unexpected behavior.
-  final VoidCallback? onDragStarted;
-
-  /// Callback when the dragged child was released.
-  final VoidCallback? onDragEnd;
->>>>>>> 8dad2810
 
   const ReorderableBuilder({
     required this.children,
@@ -93,13 +91,10 @@
     this.enableDraggable = true,
     this.dragChildBoxDecoration,
     this.initDelay,
-<<<<<<< HEAD
+    this.onDragStarted,
+    this.onDragEnd,
     this.scrollController,
     this.childKey,
-=======
-    this.onDragStarted,
-    this.onDragEnd,
->>>>>>> 8dad2810
     Key? key,
   })  : assert((enableDraggable && onReorder != null) || !enableDraggable),
         super(key: key);
